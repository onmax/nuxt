--- conflicted
+++ resolved
@@ -1,10 +1,6 @@
 {
   "name": "@nuxt/babel-preset-app",
-<<<<<<< HEAD
-  "version": "2.15.6",
-=======
   "version": "2.15.8",
->>>>>>> 853439dd
   "description": "babel-preset-app for nuxt",
   "repository": "nuxt/nuxt.js",
   "license": "MIT",
