--- conflicted
+++ resolved
@@ -9,13 +9,8 @@
   "main": "dist/builder.js",
   "dependencies": {
     "@nuxt/devalue": "^1.2.3",
-<<<<<<< HEAD
-    "@nuxt/utils": "2.6.1",
-    "@nuxt/vue-app": "2.6.1",
-=======
     "@nuxt/utils": "2.6.2",
     "@nuxt/vue-app": "2.6.2",
->>>>>>> 6cee8932
     "chokidar": "^2.1.5",
     "consola": "^2.6.0",
     "fs-extra": "^7.0.1",
