{
  "name": "@nuxt/builder",
<<<<<<< HEAD
  "version": "2.15.6",
=======
  "version": "2.15.8",
>>>>>>> 853439dd
  "repository": "nuxt/nuxt.js",
  "license": "MIT",
  "main": "dist/builder.js",
  "files": [
    "dist"
  ],
  "dependencies": {
<<<<<<< HEAD
    "@nuxt/devalue": "^2.0.0",
    "@nuxt/utils": "2.15.6",
    "@nuxt/vue-app": "2.15.6",
    "@nuxt/webpack": "2.15.6",
    "chalk": "^4.1.2",
    "chokidar": "^3.5.3",
=======
    "@nuxt/devalue": "^1.2.5",
    "@nuxt/utils": "2.15.8",
    "@nuxt/vue-app": "2.15.8",
    "@nuxt/webpack": "2.15.8",
    "chalk": "^4.1.1",
    "chokidar": "^3.5.1",
>>>>>>> 853439dd
    "consola": "^2.15.3",
    "fs-extra": "^10.1.0",
    "glob": "^7.2.3",
    "hash-sum": "^2.0.0",
    "ignore": "^5.2.4",
    "lodash": "^4.17.21",
    "pify": "^5.0.0",
    "serialize-javascript": "^6.0.1",
    "upath": "^2.0.1"
  },
  "publishConfig": {
    "access": "public"
  }
}<|MERGE_RESOLUTION|>--- conflicted
+++ resolved
@@ -1,10 +1,6 @@
 {
   "name": "@nuxt/builder",
-<<<<<<< HEAD
-  "version": "2.15.6",
-=======
   "version": "2.15.8",
->>>>>>> 853439dd
   "repository": "nuxt/nuxt.js",
   "license": "MIT",
   "main": "dist/builder.js",
@@ -12,21 +8,12 @@
     "dist"
   ],
   "dependencies": {
-<<<<<<< HEAD
     "@nuxt/devalue": "^2.0.0",
-    "@nuxt/utils": "2.15.6",
-    "@nuxt/vue-app": "2.15.6",
-    "@nuxt/webpack": "2.15.6",
-    "chalk": "^4.1.2",
-    "chokidar": "^3.5.3",
-=======
-    "@nuxt/devalue": "^1.2.5",
     "@nuxt/utils": "2.15.8",
     "@nuxt/vue-app": "2.15.8",
     "@nuxt/webpack": "2.15.8",
-    "chalk": "^4.1.1",
-    "chokidar": "^3.5.1",
->>>>>>> 853439dd
+    "chalk": "^4.1.2",
+    "chokidar": "^3.5.3",
     "consola": "^2.15.3",
     "fs-extra": "^10.1.0",
     "glob": "^7.2.3",
