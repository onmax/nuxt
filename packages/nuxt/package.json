{
  "name": "nuxt",
  "version": "4.0.0-0",
  "repository": {
    "type": "git",
    "url": "git+https://github.com/nuxt/nuxt.git",
    "directory": "packages/nuxt"
  },
  "homepage": "https://nuxt.com",
  "description": "Nuxt is a free and open-source framework with an intuitive and extendable way to create type-safe, performant and production-grade full-stack web applications and websites with Vue.js.",
  "license": "MIT",
  "type": "module",
  "types": "./types.d.ts",
  "bin": {
    "nuxi": "bin/nuxt.mjs",
    "nuxt": "bin/nuxt.mjs"
  },
  "exports": {
    ".": {
      "types": "./types.d.mts",
      "import": "./dist/index.mjs"
    },
    "./config": {
      "types": "./config.d.ts",
      "import": "./config.js",
      "require": "./config.cjs"
    },
    "./schema": {
      "types": "./schema.d.ts",
      "import": "./schema.js"
    },
    "./kit": {
      "types": "./kit.d.ts",
      "import": "./kit.js"
    },
    "./app": {
      "types": "./dist/app/index.d.ts",
      "import": "./dist/app/index.js"
    },
    "./package.json": "./package.json"
  },
  "imports": {
    "#app": {
      "types": "./dist/app/index.d.ts",
      "import": "./dist/app/index.js"
    },
    "#app/nuxt": {
      "types": "./dist/app/nuxt.d.ts",
      "import": "./dist/app/nuxt.js"
    }
  },
  "files": [
    "app.d.ts",
    "bin",
    "types.d.ts",
    "types.d.mts",
    "dist",
    "config.*",
    "kit.*",
    "schema.*"
  ],
  "scripts": {
    "prepack": "unbuild",
    "test:attw": "attw --pack"
  },
  "dependencies": {
    "@nuxt/cli": "^3.20.0",
    "@nuxt/devalue": "^2.0.2",
    "@nuxt/devtools": "^1.7.0",
    "@nuxt/kit": "workspace:*",
    "@nuxt/schema": "workspace:*",
    "@nuxt/telemetry": "^2.6.4",
    "@nuxt/vite-builder": "workspace:*",
    "@unhead/dom": "^1.11.16",
    "@unhead/shared": "^1.11.16",
    "@unhead/ssr": "^1.11.16",
    "@unhead/vue": "^1.11.16",
    "@vue/shared": "^3.5.13",
    "acorn": "8.14.0",
    "c12": "^2.0.1",
    "chokidar": "^4.0.3",
    "compatx": "^0.1.8",
    "consola": "^3.4.0",
    "cookie-es": "^1.2.2",
    "defu": "^6.1.4",
    "destr": "^2.0.3",
    "devalue": "^5.1.1",
    "errx": "^0.1.0",
    "esbuild": "^0.24.2",
    "escape-string-regexp": "^5.0.0",
    "estree-walker": "^3.0.3",
    "globby": "^14.0.2",
    "h3": "npm:h3-nightly@2.0.0-1718872656.6765a6e",
    "hookable": "^5.5.3",
<<<<<<< HEAD
    "on-change": "^5.0.1",
    "ignore": "^7.0.0",
=======
    "ignore": "^7.0.1",
>>>>>>> 06b1dfda
    "impound": "^0.2.0",
    "jiti": "^2.4.2",
    "klona": "^2.0.6",
    "knitwork": "^1.2.0",
    "magic-string": "^0.30.17",
    "mlly": "^1.7.4",
    "nanotar": "^0.1.1",
    "nitro": "npm:nitro-nightly@3.0.0-beta-28796231.359af68d",
    "nypm": "^0.4.1",
    "ofetch": "^1.4.1",
    "ohash": "^1.1.4",
    "pathe": "^2.0.1",
    "perfect-debounce": "^1.0.0",
    "pkg-types": "^1.3.0",
    "radix3": "^1.1.2",
    "scule": "^1.3.0",
    "semver": "^7.6.3",
    "std-env": "^3.8.0",
    "strip-literal": "^2.1.1",
    "tinyglobby": "0.2.10",
    "ufo": "^1.5.4",
    "ultrahtml": "^1.5.3",
    "uncrypto": "^0.1.3",
    "unctx": "^2.4.1",
    "unenv": "^1.10.0",
    "unhead": "^1.11.16",
    "unimport": "^3.14.5",
    "unplugin": "^2.1.2",
    "unplugin-vue-router": "^0.10.9",
    "unstorage": "^1.14.4",
    "untyped": "^1.5.2",
    "vue": "^3.5.13",
    "vue-bundle-renderer": "^2.1.1",
    "vue-devtools-stub": "^0.1.0",
    "vue-router": "^4.5.0"
  },
  "devDependencies": {
    "@nuxt/scripts": "0.9.5",
    "@parcel/watcher": "2.5.0",
    "@types/estree": "1.0.6",
    "@vitejs/plugin-vue": "5.2.1",
    "@vue/compiler-sfc": "3.5.13",
    "unbuild": "3.3.1",
    "vite": "6.0.7",
    "vitest": "2.1.8"
  },
  "peerDependencies": {
    "@parcel/watcher": "^2.1.0",
    "@types/node": ">=18.12.0"
  },
  "peerDependenciesMeta": {
    "@parcel/watcher": {
      "optional": true
    },
    "@types/node": {
      "optional": true
    }
  },
  "engines": {
    "node": "^18.20.5 || ^20.9.0 || >=22.0.0"
  }
}<|MERGE_RESOLUTION|>--- conflicted
+++ resolved
@@ -92,12 +92,8 @@
     "globby": "^14.0.2",
     "h3": "npm:h3-nightly@2.0.0-1718872656.6765a6e",
     "hookable": "^5.5.3",
-<<<<<<< HEAD
     "on-change": "^5.0.1",
-    "ignore": "^7.0.0",
-=======
     "ignore": "^7.0.1",
->>>>>>> 06b1dfda
     "impound": "^0.2.0",
     "jiti": "^2.4.2",
     "klona": "^2.0.6",
