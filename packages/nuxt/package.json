{
  "name": "nuxt",
  "version": "4.0.0-0",
  "repository": {
    "type": "git",
    "url": "git+https://github.com/nuxt/nuxt.git",
    "directory": "packages/nuxt"
  },
  "homepage": "https://nuxt.com",
  "description": "Nuxt is a free and open-source framework with an intuitive and extendable way to create type-safe, performant and production-grade full-stack web applications and websites with Vue.js.",
  "license": "MIT",
  "type": "module",
  "types": "./types.d.ts",
  "bin": {
    "nuxi": "bin/nuxt.mjs",
    "nuxt": "bin/nuxt.mjs"
  },
  "exports": {
    ".": {
      "types": "./types.d.mts",
      "import": "./dist/index.mjs"
    },
    "./config": {
      "types": "./config.d.ts",
      "import": "./config.js",
      "require": "./config.cjs"
    },
    "./schema": {
      "types": "./schema.d.ts",
      "import": "./schema.js"
    },
    "./kit": {
      "types": "./kit.d.ts",
      "import": "./kit.js"
    },
    "./app": {
      "types": "./dist/app/index.d.ts",
      "import": "./dist/app/index.js"
    },
    "./package.json": "./package.json"
  },
  "imports": {
    "#app": {
      "types": "./dist/app/index.d.ts",
      "import": "./dist/app/index.js"
    },
    "#app/nuxt": {
      "types": "./dist/app/nuxt.d.ts",
      "import": "./dist/app/nuxt.js"
    }
  },
  "files": [
    "app.d.ts",
    "bin",
    "types.d.ts",
    "types.d.mts",
    "dist",
    "config.*",
    "kit.*",
    "schema.*"
  ],
  "scripts": {
    "prepack": "unbuild",
    "test:attw": "attw --pack"
  },
  "dependencies": {
    "@nuxt/cli": "^3.20.0",
    "@nuxt/devalue": "^2.0.2",
    "@nuxt/devtools": "^1.7.0",
    "@nuxt/kit": "workspace:*",
    "@nuxt/schema": "workspace:*",
    "@nuxt/telemetry": "^2.6.4",
    "@nuxt/vite-builder": "workspace:*",
<<<<<<< HEAD
    "@unhead/vue": "^2.0.0-alpha.2",
=======
    "@unhead/dom": "^1.11.16",
    "@unhead/shared": "^1.11.16",
    "@unhead/ssr": "^1.11.16",
    "@unhead/vue": "^1.11.16",
>>>>>>> 06b1dfda
    "@vue/shared": "^3.5.13",
    "acorn": "8.14.0",
    "c12": "^2.0.1",
    "chokidar": "^4.0.3",
    "compatx": "^0.1.8",
    "consola": "^3.4.0",
    "cookie-es": "^1.2.2",
    "defu": "^6.1.4",
    "destr": "^2.0.3",
    "devalue": "^5.1.1",
    "errx": "^0.1.0",
    "esbuild": "^0.24.2",
    "escape-string-regexp": "^5.0.0",
    "estree-walker": "^3.0.3",
    "globby": "^14.0.2",
    "h3": "npm:h3-nightly@2.0.0-1718872656.6765a6e",
    "hookable": "^5.5.3",
    "ignore": "^7.0.1",
    "impound": "^0.2.0",
    "jiti": "^2.4.2",
    "klona": "^2.0.6",
    "knitwork": "^1.2.0",
    "magic-string": "^0.30.17",
    "mlly": "^1.7.4",
    "nanotar": "^0.1.1",
    "nitro": "npm:nitro-nightly@3.0.0-beta-28796231.359af68d",
    "nypm": "^0.4.1",
    "ofetch": "^1.4.1",
    "ohash": "^1.1.4",
    "pathe": "^2.0.1",
    "perfect-debounce": "^1.0.0",
    "pkg-types": "^1.3.0",
    "radix3": "^1.1.2",
    "scule": "^1.3.0",
    "semver": "^7.6.3",
    "std-env": "^3.8.0",
    "strip-literal": "^2.1.1",
    "tinyglobby": "0.2.10",
    "ufo": "^1.5.4",
    "ultrahtml": "^1.5.3",
    "uncrypto": "^0.1.3",
    "unctx": "^2.4.1",
    "unenv": "^1.10.0",
<<<<<<< HEAD
=======
    "unhead": "^1.11.16",
>>>>>>> 06b1dfda
    "unimport": "^3.14.5",
    "unplugin": "^2.1.2",
    "unplugin-vue-router": "^0.10.9",
    "unstorage": "^1.14.4",
    "untyped": "^1.5.2",
    "vue": "^3.5.13",
    "vue-bundle-renderer": "^2.1.1",
    "vue-devtools-stub": "^0.1.0",
    "vue-router": "^4.5.0"
  },
  "devDependencies": {
    "@nuxt/scripts": "0.9.5",
    "@parcel/watcher": "2.5.0",
    "@types/estree": "1.0.6",
    "@vitejs/plugin-vue": "5.2.1",
    "@vue/compiler-sfc": "3.5.13",
    "unbuild": "3.3.1",
    "vite": "6.0.7",
    "vitest": "2.1.8"
  },
  "peerDependencies": {
    "@parcel/watcher": "^2.1.0",
    "@types/node": ">=18.12.0"
  },
  "peerDependenciesMeta": {
    "@parcel/watcher": {
      "optional": true
    },
    "@types/node": {
      "optional": true
    }
  },
  "engines": {
    "node": "^18.20.5 || ^20.9.0 || >=22.0.0"
  }
}<|MERGE_RESOLUTION|>--- conflicted
+++ resolved
@@ -71,14 +71,7 @@
     "@nuxt/schema": "workspace:*",
     "@nuxt/telemetry": "^2.6.4",
     "@nuxt/vite-builder": "workspace:*",
-<<<<<<< HEAD
     "@unhead/vue": "^2.0.0-alpha.2",
-=======
-    "@unhead/dom": "^1.11.16",
-    "@unhead/shared": "^1.11.16",
-    "@unhead/ssr": "^1.11.16",
-    "@unhead/vue": "^1.11.16",
->>>>>>> 06b1dfda
     "@vue/shared": "^3.5.13",
     "acorn": "8.14.0",
     "c12": "^2.0.1",
@@ -122,10 +115,6 @@
     "uncrypto": "^0.1.3",
     "unctx": "^2.4.1",
     "unenv": "^1.10.0",
-<<<<<<< HEAD
-=======
-    "unhead": "^1.11.16",
->>>>>>> 06b1dfda
     "unimport": "^3.14.5",
     "unplugin": "^2.1.2",
     "unplugin-vue-router": "^0.10.9",
