import { useNuxtApp } from './nuxt'
<<<<<<< HEAD
import defu from 'defu'
=======
>>>>>>> d520d347

export function toArray<T> (value: T | T[]): T[] {
  return Array.isArray(value) ? value : [value]
}

export type CallbackFn = () => void
export type ObserveFn = (element: Element, callback: CallbackFn) => () => void

<<<<<<< HEAD
export function useIntersectionObserver (options?: Partial<IntersectionObserverInit>): { observe: ObserveFn } {
  if (import.meta.server) { return {observe: () => () => {}} }
=======
export function useIntersectionObserver (options?: IntersectionObserverInit): { observe: ObserveFn } {
  if (import.meta.server) { return { observe: () => () => {} } }
>>>>>>> d520d347

  const nuxtApp = useNuxtApp()
  if (nuxtApp._observer) {
    return nuxtApp._observer
  }

  let observer: IntersectionObserver | null = null
  const callbacks = new Map<Element, CallbackFn>()

  const observe: ObserveFn = (element, callback) => {
    if (!observer) {
      observer = new IntersectionObserver((entries) => {
        for (const entry of entries) {
          const callback = callbacks.get(entry.target)
          const isVisible = entry.isIntersecting || entry.intersectionRatio > 0
          if (isVisible && callback) { callback() }
        }
<<<<<<< HEAD
      },defu(options ?? {},{root: null, rootMargin: "0px", threshold: 0}))
=======
      }, options)
>>>>>>> d520d347
    }
    callbacks.set(element, callback)
    observer.observe(element)
    return () => {
      callbacks.delete(element)
      observer!.unobserve(element)
      if (callbacks.size === 0) {
        observer!.disconnect()
        observer = null
      }
    }
  }

  const _observer = nuxtApp._observer = {
    observe,
  }

  return _observer
}<|MERGE_RESOLUTION|>--- conflicted
+++ resolved
@@ -1,8 +1,5 @@
 import { useNuxtApp } from './nuxt'
-<<<<<<< HEAD
 import defu from 'defu'
-=======
->>>>>>> d520d347
 
 export function toArray<T> (value: T | T[]): T[] {
   return Array.isArray(value) ? value : [value]
@@ -11,13 +8,8 @@
 export type CallbackFn = () => void
 export type ObserveFn = (element: Element, callback: CallbackFn) => () => void
 
-<<<<<<< HEAD
 export function useIntersectionObserver (options?: Partial<IntersectionObserverInit>): { observe: ObserveFn } {
   if (import.meta.server) { return {observe: () => () => {}} }
-=======
-export function useIntersectionObserver (options?: IntersectionObserverInit): { observe: ObserveFn } {
-  if (import.meta.server) { return { observe: () => () => {} } }
->>>>>>> d520d347
 
   const nuxtApp = useNuxtApp()
   if (nuxtApp._observer) {
@@ -35,11 +27,7 @@
           const isVisible = entry.isIntersecting || entry.intersectionRatio > 0
           if (isVisible && callback) { callback() }
         }
-<<<<<<< HEAD
-      },defu(options ?? {},{root: null, rootMargin: "0px", threshold: 0}))
-=======
-      }, options)
->>>>>>> d520d347
+      }, defu(options ?? {},{root: null, rootMargin: "0px", threshold: 0}))
     }
     callbacks.set(element, callback)
     observer.observe(element)
