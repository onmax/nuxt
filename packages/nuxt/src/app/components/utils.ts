--- conflicted
+++ resolved
@@ -186,17 +186,10 @@
   return data
 }
 
-<<<<<<< HEAD
-=======
-/**
- * key used to share island promises
- */
->>>>>>> 0c7afecd
 export const pKey = '_islandPromises'
 export const SSR_UID_RE = /nuxt-ssr-component-uid="([^"]*)"/
 export const UID_ATTR = /nuxt-ssr-component-uid(="([^"]*)")?/
 export const SLOTNAME_RE = /nuxt-ssr-slot-name="([^"]*)"/g
-<<<<<<< HEAD
 
 export const nuxtIslandProps = {
   name: {
@@ -220,7 +213,4 @@
     type: Boolean,
     default: false
   }
-}
-=======
-export const SLOT_FALLBACK_RE = /<div nuxt-slot-fallback-start="([^"]*)"[^>]*><\/div>(((?!<div nuxt-slot-fallback-end[^>]*>)[\s\S])*)<div nuxt-slot-fallback-end[^>]*><\/div>/g
->>>>>>> 0c7afecd
+}