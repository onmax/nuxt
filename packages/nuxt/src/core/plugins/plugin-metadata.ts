import type { ObjectProperty, SpreadElement, StringLiteral } from 'oxc-parser'
import { defu } from 'defu'
import { findExports } from 'mlly'
import type { Nuxt } from '@nuxt/schema'
import { createUnplugin } from 'unplugin'
import MagicString from 'magic-string'
import { normalize } from 'pathe'
import { logger } from '@nuxt/kit'
<<<<<<< HEAD
import { parseAndWalk } from 'oxc-walker'
=======
import type { ObjectPlugin, PluginMeta } from 'nuxt/app'

import { parseAndWalk, withLocations } from '../../core/utils/parse'
>>>>>>> 54f5b9e8

const internalOrderMap = {
  // -50: pre-all (nuxt)
  'nuxt-pre-all': -50,
  // -40: custom payload revivers (user)
  'user-revivers': -40,
  // -30: payload reviving (nuxt)
  'nuxt-revivers': -30,
  // -20: pre (user) <-- pre mapped to this
  'user-pre': -20,
  // -10: default (nuxt)
  'nuxt-default': -10,
  // 0: default (user) <-- default behavior
  'user-default': 0,
  // +10: post (nuxt)
  'nuxt-post': 10,
  // +20: post (user) <-- post mapped to this
  'user-post': 20,
  // +30: post-all (nuxt)
  'nuxt-post-all': 30,
}

export const orderMap: Record<NonNullable<ObjectPlugin['enforce']>, number> = {
  pre: internalOrderMap['user-pre'],
  default: internalOrderMap['user-default'],
  post: internalOrderMap['user-post'],
}

const metaCache: Record<string, Omit<PluginMeta, 'enforce'>> = {}
export function extractMetadata (code: string, id: string) {
  let meta: PluginMeta = {}
  if (metaCache[code]) {
    return metaCache[code]
  }
  parseAndWalk(code, id, (node) => {
    if (node.type !== 'CallExpression' || node.callee.type !== 'Identifier') { return }

    const name = 'name' in node.callee && node.callee.name
    if (name !== 'defineNuxtPlugin' && name !== 'definePayloadPlugin') { return }

    if (name === 'definePayloadPlugin') {
      meta.order = internalOrderMap['user-revivers']
    }

    const metaArg = node.arguments[1]
    if (metaArg) {
      if (metaArg.type !== 'ObjectExpression') {
        throw new Error('Invalid plugin metadata')
      }
      meta = extractMetaFromObject(metaArg.properties)
    }

    const plugin = node.arguments[0]
    if (plugin?.type === 'ObjectExpression') {
      meta = defu(extractMetaFromObject(plugin.properties), meta)
    }

    meta.order = meta.order || orderMap[meta.enforce || 'default'] || orderMap.default
    delete meta.enforce
  })
  metaCache[code] = meta
  return meta as Omit<PluginMeta, 'enforce'>
}

type PluginMetaKey = keyof PluginMeta
const keys: Record<PluginMetaKey, string> = {
  name: 'name',
  order: 'order',
  enforce: 'enforce',
  dependsOn: 'dependsOn',
}
function isMetadataKey (key: string): key is PluginMetaKey {
  return key in keys
}

function extractMetaFromObject (properties: Array<ObjectProperty | SpreadElement>) {
  const meta: PluginMeta = {}
  for (const property of properties) {
    if (property.type === 'SpreadElement' || !('name' in property.key)) {
      throw new Error('Invalid plugin metadata')
    }
    const propertyKey = property.key.name
    if (!isMetadataKey(propertyKey)) { continue }
    if (property.value.type === 'Literal') {
      meta[propertyKey] = property.value.value as any
    }
    if (property.value.type === 'UnaryExpression' && property.value.argument.type === 'Literal') {
      meta[propertyKey] = JSON.parse(property.value.operator + property.value.argument.raw!)
    }
    if (propertyKey === 'dependsOn' && property.value.type === 'ArrayExpression') {
      if (property.value.elements.some(e => !e || e.type !== 'Literal' || typeof e.value !== 'string')) {
        throw new Error('dependsOn must take an array of string literals')
      }
      meta[propertyKey] = property.value.elements.map(e => (e as StringLiteral)!.value as string)
    }
  }
  return meta
}

export const RemovePluginMetadataPlugin = (nuxt: Nuxt) => createUnplugin(() => {
  return {
    name: 'nuxt:remove-plugin-metadata',
    transform (code, id) {
      id = normalize(id)
      const plugin = nuxt.apps.default?.plugins.find(p => p.src === id)
      if (!plugin) { return }

      if (!code.trim()) {
        logger.warn(`Plugin \`${plugin.src}\` has no content.`)

        return {
          code: 'export default () => {}',
          map: null,
        }
      }

      const exports = findExports(code)
      const defaultExport = exports.find(e => e.type === 'default' || e.name === 'default')
      if (!defaultExport) {
        logger.warn(`Plugin \`${plugin.src}\` has no default export and will be ignored at build time. Add \`export default defineNuxtPlugin(() => {})\` to your plugin.`)
        return {
          code: 'export default () => {}',
          map: null,
        }
      }

      const s = new MagicString(code)
      let wrapped = false
      const wrapperNames = new Set(['defineNuxtPlugin', 'definePayloadPlugin'])

      try {
        parseAndWalk(code, id, (node) => {
          if (node.type === 'ImportSpecifier' && node.imported.type === 'Identifier' && (node.imported.name === 'defineNuxtPlugin' || node.imported.name === 'definePayloadPlugin')) {
            wrapperNames.add(node.local.name)
          }
          if (node.type !== 'CallExpression' || node.callee.type !== 'Identifier') { return }

          const name = 'name' in node.callee && node.callee.name
          if (!name || !wrapperNames.has(name)) { return }
          wrapped = true

          // Remove metadata that already has been extracted
          if (!('order' in plugin) && !('name' in plugin)) { return }
          for (const [argIndex, arg] of node.arguments.entries()) {
            if (arg.type !== 'ObjectExpression') { continue }

            for (const [propertyIndex, property] of arg.properties.entries()) {
              if (property.type === 'SpreadElement' || !('name' in property.key)) { continue }

              const propertyKey = property.key.name
              if (propertyKey === 'order' || propertyKey === 'enforce' || propertyKey === 'name') {
                const nextNode = arg.properties[propertyIndex + 1] || node.arguments[argIndex + 1]
                const nextIndex = nextNode?.start || (arg.end - 1)

                s.remove(property.start, nextIndex)
              }
            }
          }
        })
      } catch (e) {
        logger.error(e)
        return
      }

      if (!wrapped) {
        logger.warn(`Plugin \`${plugin.src}\` is not wrapped in \`defineNuxtPlugin\`. It is advised to wrap your plugins as in the future this may enable enhancements.`)
      }

      if (s.hasChanged()) {
        return {
          code: s.toString(),
          map: nuxt.options.sourcemap.client || nuxt.options.sourcemap.server ? s.generateMap({ hires: true }) : null,
        }
      }
    },
  }
})<|MERGE_RESOLUTION|>--- conflicted
+++ resolved
@@ -6,13 +6,10 @@
 import MagicString from 'magic-string'
 import { normalize } from 'pathe'
 import { logger } from '@nuxt/kit'
-<<<<<<< HEAD
-import { parseAndWalk } from 'oxc-walker'
-=======
+
 import type { ObjectPlugin, PluginMeta } from 'nuxt/app'
 
-import { parseAndWalk, withLocations } from '../../core/utils/parse'
->>>>>>> 54f5b9e8
+import { parseAndWalk } from 'oxc-walker'
 
 const internalOrderMap = {
   // -50: pre-all (nuxt)
