--- conflicted
+++ resolved
@@ -8,15 +8,10 @@
   return defineComponent({
     name,
     inheritAttrs: false,
-<<<<<<< HEAD
     props: { lazy: Boolean, useCache: { type: Boolean, default: true } },
-    setup(props, { attrs, slots, expose }) {
-=======
-    props: { lazy: Boolean },
     emits: ['error'],
     setup (props, { attrs, slots, expose, emit }) {
       const vm = getCurrentInstance()
->>>>>>> e4bfea64
       const islandRef = ref<null | typeof NuxtIsland>(null)
 
       expose({
