--- conflicted
+++ resolved
@@ -94,59 +94,12 @@
         fileName = dir.pathPrefix === false ? basename(dirname(filePath)) : '' /* inherits from path */
       }
 
-<<<<<<< HEAD
       const getComponents = async (exportName: string): Promise<Component | null> => {
         const componentNameSegment = exportName === 'default' ? defaultComponentNameSegments : resolveComponentNameSegments(exportName, defaultComponentNameSegments)
         const pascalName = pascalCase(componentNameSegment)
-=======
-      const suffix = (mode !== 'all' ? `-${mode}` : '')
-      const componentNameSegments = resolveComponentNameSegments(fileName.replace(/["']/g, ''), prefixParts)
-      const pascalName = pascalCase(componentNameSegments)
-
-      if (LAZY_COMPONENT_NAME_REGEX.test(pascalName)) {
-        logger.warn(`The component \`${pascalName}\` (in \`${filePath}\`) is using the reserved "Lazy" prefix used for dynamic imports, which may cause it to break at runtime.`)
-      }
-
-      if (resolvedNames.has(pascalName + suffix) || resolvedNames.has(pascalName)) {
-        warnAboutDuplicateComponent(pascalName, filePath, resolvedNames.get(pascalName) || resolvedNames.get(pascalName + suffix)!)
-        continue
-      }
-      resolvedNames.set(pascalName + suffix, filePath)
-
-      const kebabName = kebabCase(componentNameSegments)
-      const shortPath = relative(srcDir, filePath)
-      const chunkName = 'components/' + kebabName + suffix
-
-      let component: Component = {
-        // inheritable from directory configuration
-        mode,
-        global,
-        island,
-        prefetch: Boolean(dir.prefetch),
-        preload: Boolean(dir.preload),
-        // specific to the file
-        filePath,
-        pascalName,
-        kebabName,
-        chunkName,
-        shortPath,
-        export: 'default',
-        // by default, give priority to scanned components
-        priority: dir.priority ?? 1,
-        // @ts-expect-error untyped property
-        _scanned: true,
-      }
-
-      if (typeof dir.extendComponent === 'function') {
-        component = (await dir.extendComponent(component)) || component
-      }
-
-      // Ignore files like `~/components/index.vue` which end up not having a name at all
-      if (!pascalName) {
-        logger.warn(`Component did not resolve to a file name in \`~/${relative(srcDir, filePath)}\`.`)
-        continue
-      }
->>>>>>> f56c05d3
+        if (LAZY_COMPONENT_NAME_REGEX.test(pascalName)) {
+          logger.warn(`The component \`${pascalName}\` (in \`${filePath}\`) is using the reserved "Lazy" prefix used for dynamic imports, which may cause it to break at runtime.`)
+        }
 
         if (resolvedNames.has(pascalName + suffix) || resolvedNames.has(pascalName)) {
           warnAboutDuplicateComponent(pascalName, filePath, resolvedNames.get(pascalName) || resolvedNames.get(pascalName + suffix)!)
