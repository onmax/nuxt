{
  "name": "@nuxt/schema",
  "version": "3.12.2",
  "repository": {
    "type": "git",
    "url": "git+https://github.com/nuxt/nuxt.git",
    "directory": "packages/schema"
  },
  "description": "Nuxt types and default configuration",
  "homepage": "https://nuxt.com",
  "license": "MIT",
  "type": "module",
  "types": "./dist/index.d.ts",
  "sideEffects": false,
  "exports": {
    ".": {
      "types": "./dist/index.d.ts",
      "import": "./dist/index.mjs",
      "require": "./dist/index.mjs"
    },
    "./builder-env": {
      "types": "./dist/builder-env.d.ts",
      "import": "./dist/builder-env.mjs"
    },
    "./schema/config.schema.json": "./schema/config.schema.json",
    "./package.json": "./package.json"
  },
  "files": [
    "dist",
    "schema",
    "env.d.ts"
  ],
  "scripts": {
    "prepack": "unbuild"
  },
  "devDependencies": {
    "@nuxt/telemetry": "2.5.4",
    "@nuxt/ui-templates": "1.3.4",
    "@types/file-loader": "5.0.4",
    "@types/pug": "2.0.10",
    "@types/sass-loader": "8.0.8",
    "@unhead/schema": "1.9.13",
    "@vitejs/plugin-vue": "5.0.4",
    "@vitejs/plugin-vue-jsx": "4.0.0",
    "@vue/compiler-core": "3.4.29",
    "@vue/compiler-sfc": "3.4.29",
    "@vue/language-core": "2.0.21",
    "c12": "1.11.1",
<<<<<<< HEAD
    "esbuild": "0.21.5",
    "esbuild-loader": "4.1.0",
=======
    "esbuild-loader": "4.2.0",
>>>>>>> 77685e43
    "h3": "1.11.1",
    "ignore": "5.3.1",
    "nitropack": "2.9.6",
    "ofetch": "1.3.4",
    "unbuild": "latest",
    "unctx": "2.3.1",
    "unenv": "1.9.0",
    "vite": "5.3.1",
    "vue": "3.4.29",
    "vue-bundle-renderer": "2.1.0",
    "vue-loader": "17.4.2",
    "vue-router": "4.3.3",
    "webpack": "5.92.0",
    "webpack-dev-middleware": "7.2.1"
  },
  "dependencies": {
    "compatx": "^0.1.8",
    "consola": "^3.2.3",
    "defu": "^6.1.4",
    "hookable": "^5.5.3",
    "pathe": "^1.1.2",
    "pkg-types": "^1.1.1",
    "scule": "^1.3.0",
    "std-env": "^3.7.0",
    "ufo": "^1.5.3",
    "uncrypto": "^0.1.3",
    "unimport": "^3.7.2",
    "untyped": "^1.4.2"
  },
  "engines": {
    "node": "^14.18.0 || >=16.10.0"
  }
}<|MERGE_RESOLUTION|>--- conflicted
+++ resolved
@@ -46,12 +46,8 @@
     "@vue/compiler-sfc": "3.4.29",
     "@vue/language-core": "2.0.21",
     "c12": "1.11.1",
-<<<<<<< HEAD
     "esbuild": "0.21.5",
-    "esbuild-loader": "4.1.0",
-=======
     "esbuild-loader": "4.2.0",
->>>>>>> 77685e43
     "h3": "1.11.1",
     "ignore": "5.3.1",
     "nitropack": "2.9.6",
