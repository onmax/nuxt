{
  "name": "@nuxt/schema",
  "version": "4.0.0-0",
  "repository": {
    "type": "git",
    "url": "git+https://github.com/nuxt/nuxt.git",
    "directory": "packages/schema"
  },
  "description": "Nuxt types and default configuration",
  "homepage": "https://nuxt.com",
  "license": "MIT",
  "type": "module",
  "types": "./dist/index.d.ts",
  "sideEffects": false,
  "exports": {
    ".": {
      "types": "./dist/index.d.ts",
      "import": "./dist/index.mjs",
      "require": "./dist/index.mjs"
    },
    "./builder-env": {
      "types": "./dist/builder-env.d.ts",
      "import": "./dist/builder-env.mjs"
    },
    "./schema/config.schema.json": "./schema/config.schema.json",
    "./package.json": "./package.json"
  },
  "files": [
    "dist",
    "schema",
    "builder-env.d.ts",
    "env.d.ts"
  ],
  "scripts": {
    "prepack": "unbuild",
    "test:attw": "attw --pack"
  },
  "devDependencies": {
    "@types/pug": "2.0.10",
<<<<<<< HEAD
    "@unhead/schema": "2.0.0-alpha.2",
=======
    "@unhead/schema": "1.11.16",
>>>>>>> 06b1dfda
    "@vitejs/plugin-vue": "5.2.1",
    "@vitejs/plugin-vue-jsx": "4.1.1",
    "@vue/compiler-core": "3.5.13",
    "@vue/compiler-sfc": "3.5.13",
    "@vue/language-core": "2.2.0",
    "c12": "2.0.1",
    "compatx": "0.1.8",
    "esbuild-loader": "4.2.2",
    "file-loader": "6.2.0",
    "h3": "npm:h3-nightly@2.0.0-1718872656.6765a6e",
    "hookable": "5.5.3",
    "ignore": "7.0.1",
    "nitro": "npm:nitro-nightly@3.0.0-beta-28796231.359af68d",
    "ofetch": "1.4.1",
    "pkg-types": "1.3.0",
    "sass-loader": "16.0.4",
    "scule": "1.3.0",
    "unbuild": "3.3.1",
    "unctx": "2.4.1",
    "unimport": "3.14.5",
    "untyped": "1.5.2",
    "vite": "6.0.7",
    "vue": "3.5.13",
    "vue-bundle-renderer": "2.1.1",
    "vue-loader": "17.4.2",
    "vue-router": "4.5.0",
    "webpack": "5.97.1",
    "webpack-dev-middleware": "7.4.2"
  },
  "dependencies": {
    "consola": "^3.4.0",
    "defu": "^6.1.4",
    "pathe": "^2.0.1",
    "std-env": "^3.8.0"
  },
  "engines": {
    "node": "^14.18.0 || >=16.10.0"
  }
}<|MERGE_RESOLUTION|>--- conflicted
+++ resolved
@@ -37,11 +37,7 @@
   },
   "devDependencies": {
     "@types/pug": "2.0.10",
-<<<<<<< HEAD
     "@unhead/schema": "2.0.0-alpha.2",
-=======
-    "@unhead/schema": "1.11.16",
->>>>>>> 06b1dfda
     "@vitejs/plugin-vue": "5.2.1",
     "@vitejs/plugin-vue-jsx": "4.1.1",
     "@vue/compiler-core": "3.5.13",
