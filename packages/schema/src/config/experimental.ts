--- conflicted
+++ resolved
@@ -210,7 +210,6 @@
       },
     },
 
-<<<<<<< HEAD
     /**
      * Delayed component hydration
      *
@@ -218,58 +217,7 @@
      * @type {boolean}
      */
     delayedHydration: false,
-
-    /**
-     * Config schema support
-     * @see [Nuxt Issue #15592](https://github.com/nuxt/nuxt/issues/15592)
-     * @deprecated This option will no longer be configurable in Nuxt v4
-     */
-    configSchema: {
-      async $resolve (val, get) {
-        const isV4 = ((await get('future') as Record<string, unknown>).compatibilityVersion === 4)
-        if (isV4 && val === false) {
-          console.warn('Enabling `experimental.configSchema` in v4 compatibility mode as it will no longer be configurable in Nuxt v4.')
-          return true
-        }
-        return val ?? true
-      },
-    },
-
-    /**
-     * Whether or not to add a compatibility layer for modules, plugins or user code relying on the old
-     * `@vueuse/head` API.
-     *
-     * This is disabled to reduce the client-side bundle by ~0.5kb.
-     * @deprecated This feature will be removed in Nuxt v4.
-     */
-    polyfillVueUseHead: {
-      async $resolve (val, get) {
-        const isV4 = ((await get('future') as Record<string, unknown>).compatibilityVersion === 4)
-        if (isV4 && val === true) {
-          console.warn('Disabling `experimental.polyfillVueUseHead` in v4 compatibility mode as it will no longer be configurable in Nuxt v4.')
-          return false
-        }
-        return val ?? false
-      },
-    },
-
-    /**
-     * Allow disabling Nuxt SSR responses by setting the `x-nuxt-no-ssr` header.
-     * @deprecated This feature will be removed in Nuxt v4.
-     */
-    respectNoSSRHeader: {
-      async $resolve (val, get) {
-        const isV4 = ((await get('future') as Record<string, unknown>).compatibilityVersion === 4)
-        if (isV4 && val === true) {
-          console.warn('Disabling `experimental.respectNoSSRHeader` in v4 compatibility mode as it will no longer be configurable in Nuxt v4.')
-          return false
-        }
-        return val ?? false
-      },
-    },
-
-=======
->>>>>>> c87ca860
+      
     /** Resolve `~`, `~~`, `@` and `@@` aliases located within layers with respect to their layer source and root directories. */
     localLayerAliases: true,
 
