{
  "name": "@nuxt/vue-renderer",
<<<<<<< HEAD
  "version": "2.15.6",
=======
  "version": "2.15.8",
>>>>>>> 853439dd
  "repository": "nuxt/nuxt.js",
  "license": "MIT",
  "main": "dist/vue-renderer.js",
  "files": [
    "dist"
  ],
  "dependencies": {
<<<<<<< HEAD
    "@nuxt/devalue": "^2.0.0",
    "@nuxt/utils": "2.15.6",
=======
    "@nuxt/devalue": "^1.2.5",
    "@nuxt/utils": "2.15.8",
>>>>>>> 853439dd
    "consola": "^2.15.3",
    "defu": "^6.1.2",
    "fs-extra": "^10.1.0",
    "lodash": "^4.17.21",
    "lru-cache": "^5.1.1",
    "ufo": "^1.0.1",
    "vue": "^2.7.10",
    "vue-meta": "^2.4.0",
    "vue-server-renderer": "^2.7.14"
  },
  "publishConfig": {
    "access": "public"
  }
}<|MERGE_RESOLUTION|>--- conflicted
+++ resolved
@@ -1,10 +1,6 @@
 {
   "name": "@nuxt/vue-renderer",
-<<<<<<< HEAD
-  "version": "2.15.6",
-=======
   "version": "2.15.8",
->>>>>>> 853439dd
   "repository": "nuxt/nuxt.js",
   "license": "MIT",
   "main": "dist/vue-renderer.js",
@@ -12,13 +8,8 @@
     "dist"
   ],
   "dependencies": {
-<<<<<<< HEAD
     "@nuxt/devalue": "^2.0.0",
-    "@nuxt/utils": "2.15.6",
-=======
-    "@nuxt/devalue": "^1.2.5",
     "@nuxt/utils": "2.15.8",
->>>>>>> 853439dd
     "consola": "^2.15.3",
     "defu": "^6.1.2",
     "fs-extra": "^10.1.0",
