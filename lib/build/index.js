--- conflicted
+++ resolved
@@ -88,19 +88,12 @@
 }
 
 exports.build = function * () {
-  console.log(this.srcDir)
   /*
   ** Check if pages dir exists and warn if not
   */
-<<<<<<< HEAD
   if (!fs.existsSync(join(this.srcDir, 'pages'))) {
     if (fs.existsSync(join(this.srcDir, '..', 'pages'))) {
-      console.error('> No `pages` directory found. Did you mean to run `nuxt` in the parent (`../`) directory?')
-=======
-  if (!fs.existsSync(join(this.dir, 'pages'))) {
-    if (fs.existsSync(join(this.dir, '..', 'pages'))) {
       console.error('> No `pages` directory found. Did you mean to run `nuxt` in the parent (`../`) directory?')  // eslint-disable-line no-console
->>>>>>> 3ded0cd5
     } else {
       console.error('> Couldn\'t find a `pages` directory. Please create one under the project root') // eslint-disable-line no-console
     }
@@ -214,13 +207,8 @@
   if (files.includes('pages/_error.vue')) {
     templateVars.components.ErrorPage = r(this.srcDir, 'pages/_error.vue')
   }
-<<<<<<< HEAD
   if (fs.existsSync(join(this.srcDir, 'layouts', 'error.vue'))) {
-    templateVars.appPath = r(this.srcDir, 'layouts/error.vue')
-=======
-  if (fs.existsSync(join(this.dir, 'layouts', 'error.vue'))) {
     templateVars.components.ErrorPage = r(this.dir, 'layouts/error.vue')
->>>>>>> 3ded0cd5
   }
   let moveTemplates = templatesFiles.map((file) => {
     return readFile(r(__dirname, '..', 'app', file), 'utf8')
