import Vue from 'vue'
import Vuex from 'vuex'

Vue.use(Vuex)

// Recursive find files in {srcDir}/store
<<<<<<< HEAD
const files = require.context('@/store', true, /^\.\/.*\.(js|ts|coffee)$/)
=======
const files = require.context('@/store', true, /^\.\/.*\.(<%= extensions %>)$/)
>>>>>>> a487b9e9
const filenames = files.keys()

// Store
let storeData = {}

// Check if store/index.js exists
let indexFilename
filenames.forEach((filename) => {
  if (filename.indexOf('./index.') !== -1) {
    indexFilename = filename
  }
})
if (indexFilename) {
  storeData = getModule(indexFilename)
}

// If store is not an exported method = modules store
if (typeof storeData !== 'function') {

  // Store modules
  if (!storeData.modules) {
    storeData.modules = {}
  }

  for (let filename of filenames) {
<<<<<<< HEAD
    let name = filename.replace(/^\.\//, '').replace(/\.(js|ts|coffee)$/, '')
=======
    let name = filename.replace(/^\.\//, '').replace(/\.(<%= extensions %>)$/, '')
>>>>>>> a487b9e9
    if (name === 'index') continue

    let namePath = name.split(/\//)
    let module = getModuleNamespace(storeData, namePath)

    name = namePath.pop()
    module[name] = getModule(filename)
    module[name].namespaced = true
  }

}

// createStore
export const createStore = storeData instanceof Function ? storeData : () => {
  return new Vuex.Store(Object.assign({
    strict: (process.env.NODE_ENV !== 'production'),
  }, storeData, {
    state: storeData.state instanceof Function ? storeData.state() : {}
  }))
}

// Dynamically require module
function getModule (filename) {
  const file = files(filename)
  const module = file.default || file
  if (module.commit) {
    throw new Error('[nuxt] store/' + filename.replace('./', '') + ' should export a method which returns a Vuex instance.')
  }
  if (module.state && typeof module.state !== 'function') {
    throw new Error('[nuxt] state should be a function in store/' + filename.replace('./', ''))
  }
  return module
}

function getModuleNamespace (storeData, namePath) {
  if (namePath.length === 1) {
    return storeData.modules
  }
  let namespace = namePath.shift()
  storeData.modules[namespace] = storeData.modules[namespace] || {}
  storeData.modules[namespace].namespaced = true
  storeData.modules[namespace].modules = storeData.modules[namespace].modules || {}
  return getModuleNamespace(storeData.modules[namespace], namePath)
}<|MERGE_RESOLUTION|>--- conflicted
+++ resolved
@@ -4,11 +4,7 @@
 Vue.use(Vuex)
 
 // Recursive find files in {srcDir}/store
-<<<<<<< HEAD
-const files = require.context('@/store', true, /^\.\/.*\.(js|ts|coffee)$/)
-=======
 const files = require.context('@/store', true, /^\.\/.*\.(<%= extensions %>)$/)
->>>>>>> a487b9e9
 const filenames = files.keys()
 
 // Store
@@ -34,11 +30,7 @@
   }
 
   for (let filename of filenames) {
-<<<<<<< HEAD
-    let name = filename.replace(/^\.\//, '').replace(/\.(js|ts|coffee)$/, '')
-=======
     let name = filename.replace(/^\.\//, '').replace(/\.(<%= extensions %>)$/, '')
->>>>>>> a487b9e9
     if (name === 'index') continue
 
     let namePath = name.split(/\//)
